<?xml version="1.0" encoding="UTF-8"?>
<!--
  ~ Copyright 2016 higherfrequencytrading.com
  ~
  ~ Licensed under the *Apache License, Version 2.0* (the "License");
  ~ you may not use this file except in compliance with the License.
  ~ You may obtain a copy of the License at
  ~
  ~     http://www.apache.org/licenses/LICENSE-2.0
  ~
  ~ Unless required by applicable law or agreed to in writing, software
  ~ distributed under the License is distributed on an "AS IS" BASIS,
  ~ WITHOUT WARRANTIES OR CONDITIONS OF ANY KIND, either express or implied.
  ~ See the License for the specific language governing permissions and
  ~ limitations under the License.
  -->

<<<<<<< HEAD
<project xmlns:xsi="http://www.w3.org/2001/XMLSchema-instance" xmlns="http://maven.apache.org/POM/4.0.0"
=======
<project xmlns:xsi="http://www.w3.org/2001/XMLSchema-instance"
         xmlns="http://maven.apache.org/POM/4.0.0"
>>>>>>> 945b1d58
         xsi:schemaLocation="http://maven.apache.org/POM/4.0.0 http://maven.apache.org/xsd/maven-4.0.0.xsd">
    <modelVersion>4.0.0</modelVersion>
    <properties>
        <additionalparam>-Xdoclint:none</additionalparam>
    </properties>
    <parent>
        <groupId>net.openhft</groupId>
        <artifactId>java-parent-pom</artifactId>
        <version>1.1.10</version>
        <relativePath />
    </parent>
    <artifactId>chronicle-queue</artifactId>
    <version>4.5.14-SNAPSHOT</version>
    <packaging>bundle</packaging>
    <name>OpenHFT/Chronicle-Queue</name>

    <description>Java library for persisted low latency messaging (Java 8+)</description>

    <dependencyManagement>
        <dependencies>

            <dependency>
                <groupId>net.openhft</groupId>
                <artifactId>third-party-bom</artifactId>
                <type>pom</type>
                <version>3.5.1</version>
                <scope>import</scope>
            </dependency>

            <dependency>
                <groupId>net.openhft</groupId>
                <artifactId>chronicle-bom</artifactId>
                <version>1.13.24-SNAPSHOT</version>
                <type>pom</type>
                <scope>import</scope>
            </dependency>
        </dependencies>

    </dependencyManagement>

    <dependencies>

        <dependency>
            <groupId>net.openhft</groupId>
            <artifactId>chronicle-core</artifactId>
        </dependency>

        <dependency>
            <groupId>net.openhft</groupId>
            <artifactId>chronicle-bytes</artifactId>
        </dependency>

        <dependency>
            <groupId>net.openhft</groupId>
            <artifactId>chronicle-wire</artifactId>
        </dependency>

        <dependency>
            <groupId>net.openhft</groupId>
            <artifactId>chronicle-threads</artifactId>
        </dependency>

        <dependency>
            <groupId>net.openhft</groupId>
            <artifactId>affinity</artifactId>
            <optional>true</optional>
        </dependency>

        <dependency>
            <groupId>org.slf4j</groupId>
            <artifactId>slf4j-api</artifactId>
        </dependency>

        <!-- for testing -->
        <dependency>
            <groupId>org.easymock</groupId>
            <artifactId>easymock</artifactId>
            <scope>test</scope>
        </dependency>

        <dependency>
            <groupId>junit</groupId>
            <artifactId>junit</artifactId>
            <scope>test</scope>
        </dependency>

        <dependency>
            <groupId>org.slf4j</groupId>
            <artifactId>slf4j-simple</artifactId>
            <scope>test</scope>
        </dependency>

        <dependency>
            <groupId>org.hsqldb</groupId>
            <artifactId>hsqldb</artifactId>
            <scope>test</scope>
        </dependency>

        <!-- for benchmarks -->

        <dependency>
            <groupId>org.openjdk.jmh</groupId>
            <artifactId>jmh-core</artifactId>
            <scope>test</scope>
        </dependency>
        <dependency>
            <groupId>org.openjdk.jmh</groupId>
            <artifactId>jmh-generator-annprocess</artifactId>
            <scope>test</scope>
        </dependency>
    </dependencies>

    <build>
        <pluginManagement>
            <plugins>
                <plugin>
                    <groupId>org.apache.maven.plugins</groupId>
                    <artifactId>maven-source-plugin</artifactId>
                </plugin>
            </plugins>
        </pluginManagement>

        <plugins>
            <plugin>
                <groupId>org.apache.maven.plugins</groupId>
                <artifactId>maven-compiler-plugin</artifactId>
                <configuration>
                    <compilerArgument>-Xlint:deprecation</compilerArgument>
                    <compilerArgument>-XDignore.symbol.file</compilerArgument>
                    <source>1.8</source>
                    <target>1.8</target>
                    <encoding>UTF-8</encoding>
                </configuration>
            </plugin>
            <plugin>
                <groupId>org.apache.maven.plugins</groupId>
                <artifactId>maven-scm-publish-plugin</artifactId>
                <configuration>
                    <checkoutDirectory>${project.build.directory}/scmpublish/javadoc
                    </checkoutDirectory>
                    <checkinComment>Publishing javadoc for ${project.artifactId}:${project.version}
                    </checkinComment>
                    <content>${project.reporting.outputDirectory}</content>
                    <skipDeletedFiles>true</skipDeletedFiles>
                    <pubScmUrl>scm:git:git@github.com:OpenHFT/Chronicle-Queue</pubScmUrl>
                    <scmBranch>gh-pages</scmBranch>
                </configuration>
            </plugin>
            <plugin>
                <groupId>org.apache.felix</groupId>
                <artifactId>maven-bundle-plugin</artifactId>
                <extensions>true</extensions>
                <configuration>
                    <instructions>
                        <Bundle-SymbolicName>${project.groupId}.${project.artifactId}
                        </Bundle-SymbolicName>
                        <Bundle-Name>OpenHFT :: ${project.artifactId}</Bundle-Name>
                        <Export-Package>net.openhft.chronicle.queue.*</Export-Package>
                    </instructions>
                </configuration>
                <executions>
                    <!--
                      This execution makes sure that the manifest is available
                      when the tests are executed
                    -->
                    <execution>
                        <goals>
                            <goal>manifest</goal>
                        </goals>
                    </execution>
                </executions>
            </plugin>
            <plugin>
                <groupId>org.apache.maven.plugins</groupId>
                <artifactId>maven-jar-plugin</artifactId>
                <version>2.6</version>
                <configuration>
                    <archive>
                        <manifest>
                            <addClasspath>true</addClasspath>
                        </manifest>
                    </archive>
                </configuration>
            </plugin>
        </plugins>
    </build>

    <scm>
        <url>scm:git:git@github.com:OpenHFT/Chronicle-Queue.git</url>
        <connection>scm:git:git@github.com:OpenHFT/Chronicle-Queue.git</connection>
        <developerConnection>scm:git:git@github.com:OpenHFT/Chronicle-Queue.git
        </developerConnection>
        <tag>master</tag>
    </scm>

</project><|MERGE_RESOLUTION|>--- conflicted
+++ resolved
@@ -15,12 +15,8 @@
   ~ limitations under the License.
   -->
 
-<<<<<<< HEAD
-<project xmlns:xsi="http://www.w3.org/2001/XMLSchema-instance" xmlns="http://maven.apache.org/POM/4.0.0"
-=======
 <project xmlns:xsi="http://www.w3.org/2001/XMLSchema-instance"
          xmlns="http://maven.apache.org/POM/4.0.0"
->>>>>>> 945b1d58
          xsi:schemaLocation="http://maven.apache.org/POM/4.0.0 http://maven.apache.org/xsd/maven-4.0.0.xsd">
     <modelVersion>4.0.0</modelVersion>
     <properties>
