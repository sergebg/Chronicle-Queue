<?xml version="1.0" encoding="UTF-8"?>
<!--
  ~ Copyright 2016 higherfrequencytrading.com
  ~
  ~ Licensed under the *Apache License, Version 2.0* (the "License");
  ~ you may not use this file except in compliance with the License.
  ~ You may obtain a copy of the License at
  ~
  ~     http://www.apache.org/licenses/LICENSE-2.0
  ~
  ~ Unless required by applicable law or agreed to in writing, software
  ~ distributed under the License is distributed on an "AS IS" BASIS,
  ~ WITHOUT WARRANTIES OR CONDITIONS OF ANY KIND, either express or implied.
  ~ See the License for the specific language governing permissions and
  ~ limitations under the License.
  -->

<project xmlns="http://maven.apache.org/POM/4.0.0" xmlns:xsi="http://www.w3.org/2001/XMLSchema-instance" xsi:schemaLocation="http://maven.apache.org/POM/4.0.0 http://maven.apache.org/xsd/maven-4.0.0.xsd">
    <modelVersion>4.0.0</modelVersion>
    <properties>
        <additionalparam>-Xdoclint:none</additionalparam>
    </properties>

    <parent>
        <groupId>net.openhft</groupId>
        <artifactId>chronicle-enterprise-root-pom</artifactId>
        <version>1.0.3</version>
        <relativePath />
    </parent>


    <artifactId>chronicle-queue</artifactId>
    <version>4.6.5-SNAPSHOT</version>
    <packaging>bundle</packaging>
    <name>OpenHFT/Chronicle-Queue</name>

    <description>Java library for persisted low latency messaging (Java 8+)</description>

    <dependencyManagement>

        <dependencies>
            <dependency>
                <groupId>net.openhft</groupId>
                <artifactId>third-party-bom</artifactId>
                <type>pom</type>
                <version>3.5.9</version>
                <scope>import</scope>
            </dependency>

            <dependency>
                <groupId>net.openhft</groupId>
                <artifactId>chronicle-bom</artifactId>
<<<<<<< HEAD
                <version>1.14.7</version>
=======
                <version>1.14.8</version>
>>>>>>> 11fe66e0
                <type>pom</type>
                <scope>import</scope>
            </dependency>
        </dependencies>

    </dependencyManagement>

    <dependencies>

        <dependency>
            <groupId>net.openhft</groupId>
            <artifactId>chronicle-core</artifactId>
        </dependency>

        <dependency>
            <groupId>net.openhft</groupId>
            <artifactId>chronicle-bytes</artifactId>
        </dependency>

        <dependency>
            <groupId>net.openhft</groupId>
            <artifactId>chronicle-wire</artifactId>
        </dependency>

        <dependency>
            <groupId>net.openhft</groupId>
            <artifactId>chronicle-threads</artifactId>
        </dependency>

        <dependency>
            <groupId>net.openhft</groupId>
            <artifactId>affinity</artifactId>
            <optional>true</optional>
        </dependency>

        <dependency>
            <groupId>org.slf4j</groupId>
            <artifactId>slf4j-api</artifactId>
        </dependency>

        <!-- for testing -->
        <dependency>
            <groupId>org.easymock</groupId>
            <artifactId>easymock</artifactId>
            <scope>test</scope>
        </dependency>

        <dependency>
            <groupId>junit</groupId>
            <artifactId>junit</artifactId>
            <scope>test</scope>
        </dependency>

        <dependency>
            <groupId>org.slf4j</groupId>
            <artifactId>slf4j-simple</artifactId>
            <scope>test</scope>
        </dependency>

        <dependency>
            <groupId>org.hsqldb</groupId>
            <artifactId>hsqldb</artifactId>
            <scope>test</scope>
        </dependency>

        <dependency>
            <groupId>org.yaml</groupId>
            <artifactId>snakeyaml</artifactId>
            <scope>test</scope>
        </dependency>

        <dependency>
            <groupId>org.xerial.snappy</groupId>
            <artifactId>snappy-java</artifactId>
            <scope>test</scope>
        </dependency>

        <!-- for benchmarks -->

        <dependency>
            <groupId>org.openjdk.jmh</groupId>
            <artifactId>jmh-core</artifactId>
            <scope>test</scope>
        </dependency>
        <dependency>
            <groupId>org.openjdk.jmh</groupId>
            <artifactId>jmh-generator-annprocess</artifactId>
            <scope>test</scope>
        </dependency>
    </dependencies>

    <build>
        <pluginManagement>
            <plugins>
                <plugin>
                    <groupId>org.apache.maven.plugins</groupId>
                    <artifactId>maven-source-plugin</artifactId>
                </plugin>
            </plugins>
        </pluginManagement>

        <plugins>

            <plugin>
                <groupId>org.apache.maven.plugins</groupId>
                <artifactId>maven-scm-publish-plugin</artifactId>
                <configuration>
                    <checkoutDirectory>${project.build.directory}/scmpublish/javadoc
                    </checkoutDirectory>
                    <checkinComment>Publishing javadoc for ${project.artifactId}:${project.version}
                    </checkinComment>
                    <content>${project.reporting.outputDirectory}</content>
                    <skipDeletedFiles>true</skipDeletedFiles>
                    <pubScmUrl>scm:git:git@github.com:OpenHFT/Chronicle-Queue</pubScmUrl>
                    <scmBranch>gh-pages</scmBranch>
                </configuration>
            </plugin>
            <plugin>
                <groupId>org.apache.felix</groupId>
                <artifactId>maven-bundle-plugin</artifactId>
                <extensions>true</extensions>
                <configuration>
                    <instructions>
                        <Bundle-SymbolicName>${project.groupId}.${project.artifactId}
                        </Bundle-SymbolicName>
                        <Bundle-Name>OpenHFT :: ${project.artifactId}</Bundle-Name>
                        <Export-Package>net.openhft.chronicle.queue.*</Export-Package>
                    </instructions>
                </configuration>
                <executions>
                    <!--
                      This execution makes sure that the manifest is available
                      when the tests are executed
                    -->
                    <execution>
                        <goals>
                            <goal>manifest</goal>
                        </goals>
                    </execution>
                </executions>
            </plugin>
            <plugin>
                <groupId>org.apache.maven.plugins</groupId>
                <artifactId>maven-jar-plugin</artifactId>
                <version>3.0.2</version>
                <configuration>
                    <archive>
                        <manifest>
                            <addClasspath>true</addClasspath>
                        </manifest>
                    </archive>
                </configuration>
                <executions>
                    <execution>
                        <goals>
                            <goal>test-jar</goal>
                        </goals>
                    </execution>
                </executions>
            </plugin>
            <plugin>
                <groupId>org.apache.maven.plugins</groupId>
                <artifactId>maven-compiler-plugin</artifactId>
                <configuration>
                    <source>1.8</source>
                    <target>1.8</target>
                </configuration>
            </plugin>
        </plugins>
    </build>

    <scm>
        <url>scm:git:git@github.com:OpenHFT/Chronicle-Queue.git</url>
        <connection>scm:git:git@github.com:OpenHFT/Chronicle-Queue.git</connection>
        <developerConnection>scm:git:git@github.com:OpenHFT/Chronicle-Queue.git
        </developerConnection>
        <tag>master</tag>
    </scm>

</project><|MERGE_RESOLUTION|>--- conflicted
+++ resolved
@@ -50,11 +50,7 @@
             <dependency>
                 <groupId>net.openhft</groupId>
                 <artifactId>chronicle-bom</artifactId>
-<<<<<<< HEAD
-                <version>1.14.7</version>
-=======
                 <version>1.14.8</version>
->>>>>>> 11fe66e0
                 <type>pom</type>
                 <scope>import</scope>
             </dependency>
