<?xml version="1.0" encoding="UTF-8"?>
<!--
  ~ Copyright 2016 higherfrequencytrading.com
  ~
  ~ Licensed under the *Apache License, Version 2.0* (the "License");
  ~ you may not use this file except in compliance with the License.
  ~ You may obtain a copy of the License at
  ~
  ~     http://www.apache.org/licenses/LICENSE-2.0
  ~
  ~ Unless required by applicable law or agreed to in writing, software
  ~ distributed under the License is distributed on an "AS IS" BASIS,
  ~ WITHOUT WARRANTIES OR CONDITIONS OF ANY KIND, either express or implied.
  ~ See the License for the specific language governing permissions and
  ~ limitations under the License.
  -->

<project xmlns:xsi="http://www.w3.org/2001/XMLSchema-instance" xmlns="http://maven.apache.org/POM/4.0.0"
         xsi:schemaLocation="http://maven.apache.org/POM/4.0.0 http://maven.apache.org/xsd/maven-4.0.0.xsd">
    <modelVersion>4.0.0</modelVersion>
    <properties>
        <additionalparam>-Xdoclint:none</additionalparam>
    </properties>
    <parent>
        <groupId>net.openhft</groupId>
        <artifactId>java-parent-pom</artifactId>
        <version>1.1.10</version>
        <relativePath />
    </parent>
    <artifactId>chronicle-queue</artifactId>
    <version>4.5.19-SNAPSHOT</version>
    <packaging>bundle</packaging>
    <name>OpenHFT/Chronicle-Queue</name>

    <description>Java library for persisted low latency messaging (Java 8+)</description>

    <dependencyManagement>
        <dependencies>

            <dependency>
                <groupId>net.openhft</groupId>
                <artifactId>third-party-bom</artifactId>
                <type>pom</type>
                <version>3.5.1</version>
                <scope>import</scope>
            </dependency>

            <dependency>
                <groupId>net.openhft</groupId>
                <artifactId>chronicle-bom</artifactId>
<<<<<<< HEAD
                <version>1.13.32</version>
=======
                <version>1.13.39-SNAPSHOT</version>
>>>>>>> 49de88a3
                <type>pom</type>
                <scope>import</scope>
            </dependency>
        </dependencies>

    </dependencyManagement>

    <dependencies>

        <dependency>
            <groupId>net.openhft</groupId>
            <artifactId>chronicle-core</artifactId>
        </dependency>

        <dependency>
            <groupId>net.openhft</groupId>
            <artifactId>chronicle-bytes</artifactId>
        </dependency>

        <dependency>
            <groupId>net.openhft</groupId>
            <artifactId>chronicle-wire</artifactId>
        </dependency>

        <dependency>
            <groupId>net.openhft</groupId>
            <artifactId>chronicle-threads</artifactId>
        </dependency>

        <dependency>
            <groupId>net.openhft</groupId>
            <artifactId>affinity</artifactId>
            <optional>true</optional>
        </dependency>

        <dependency>
            <groupId>org.slf4j</groupId>
            <artifactId>slf4j-api</artifactId>
        </dependency>

        <!-- for testing -->
        <dependency>
            <groupId>org.easymock</groupId>
            <artifactId>easymock</artifactId>
            <scope>test</scope>
        </dependency>

        <dependency>
            <groupId>junit</groupId>
            <artifactId>junit</artifactId>
            <scope>test</scope>
        </dependency>

        <dependency>
            <groupId>org.slf4j</groupId>
            <artifactId>slf4j-simple</artifactId>
            <scope>test</scope>
        </dependency>

        <dependency>
            <groupId>org.hsqldb</groupId>
            <artifactId>hsqldb</artifactId>
            <scope>test</scope>
        </dependency>

        <!-- for benchmarks -->

        <dependency>
            <groupId>org.openjdk.jmh</groupId>
            <artifactId>jmh-core</artifactId>
            <scope>test</scope>
        </dependency>
        <dependency>
            <groupId>org.openjdk.jmh</groupId>
            <artifactId>jmh-generator-annprocess</artifactId>
            <scope>test</scope>
        </dependency>
    </dependencies>

    <build>
        <pluginManagement>
            <plugins>
                <plugin>
                    <groupId>org.apache.maven.plugins</groupId>
                    <artifactId>maven-source-plugin</artifactId>
                </plugin>
            </plugins>
        </pluginManagement>

        <plugins>

            <plugin>
                <groupId>org.apache.maven.plugins</groupId>
                <artifactId>maven-scm-publish-plugin</artifactId>
                <configuration>
                    <checkoutDirectory>${project.build.directory}/scmpublish/javadoc
                    </checkoutDirectory>
                    <checkinComment>Publishing javadoc for ${project.artifactId}:${project.version}
                    </checkinComment>
                    <content>${project.reporting.outputDirectory}</content>
                    <skipDeletedFiles>true</skipDeletedFiles>
                    <pubScmUrl>scm:git:git@github.com:OpenHFT/Chronicle-Queue</pubScmUrl>
                    <scmBranch>gh-pages</scmBranch>
                </configuration>
            </plugin>
            <plugin>
                <groupId>org.apache.felix</groupId>
                <artifactId>maven-bundle-plugin</artifactId>
                <extensions>true</extensions>
                <configuration>
                    <instructions>
                        <Bundle-SymbolicName>${project.groupId}.${project.artifactId}
                        </Bundle-SymbolicName>
                        <Bundle-Name>OpenHFT :: ${project.artifactId}</Bundle-Name>
                        <Export-Package>net.openhft.chronicle.queue.*</Export-Package>
                    </instructions>
                </configuration>
                <executions>
                    <!--
                      This execution makes sure that the manifest is available
                      when the tests are executed
                    -->
                    <execution>
                        <goals>
                            <goal>manifest</goal>
                        </goals>
                    </execution>
                </executions>
            </plugin>
            <plugin>
                <groupId>org.apache.maven.plugins</groupId>
                <artifactId>maven-jar-plugin</artifactId>
                <version>2.6</version>
                <configuration>
                    <archive>
                        <manifest>
                            <addClasspath>true</addClasspath>
                        </manifest>
                    </archive>
                </configuration>
            </plugin>
            <plugin>
                <groupId>org.apache.maven.plugins</groupId>
                <artifactId>maven-compiler-plugin</artifactId>
                <configuration>
                    <source>1.8</source>
                    <target>1.8</target>
                </configuration>
            </plugin>
        </plugins>
    </build>

    <scm>
        <url>scm:git:git@github.com:OpenHFT/Chronicle-Queue.git</url>
        <connection>scm:git:git@github.com:OpenHFT/Chronicle-Queue.git</connection>
        <developerConnection>scm:git:git@github.com:OpenHFT/Chronicle-Queue.git
        </developerConnection>
        <tag>master</tag>
    </scm>

</project><|MERGE_RESOLUTION|>--- conflicted
+++ resolved
@@ -15,8 +15,7 @@
   ~ limitations under the License.
   -->
 
-<project xmlns:xsi="http://www.w3.org/2001/XMLSchema-instance" xmlns="http://maven.apache.org/POM/4.0.0"
-         xsi:schemaLocation="http://maven.apache.org/POM/4.0.0 http://maven.apache.org/xsd/maven-4.0.0.xsd">
+<project xmlns="http://maven.apache.org/POM/4.0.0" xmlns:xsi="http://www.w3.org/2001/XMLSchema-instance" xsi:schemaLocation="http://maven.apache.org/POM/4.0.0 http://maven.apache.org/xsd/maven-4.0.0.xsd">
     <modelVersion>4.0.0</modelVersion>
     <properties>
         <additionalparam>-Xdoclint:none</additionalparam>
@@ -48,11 +47,7 @@
             <dependency>
                 <groupId>net.openhft</groupId>
                 <artifactId>chronicle-bom</artifactId>
-<<<<<<< HEAD
-                <version>1.13.32</version>
-=======
                 <version>1.13.39-SNAPSHOT</version>
->>>>>>> 49de88a3
                 <type>pom</type>
                 <scope>import</scope>
             </dependency>
