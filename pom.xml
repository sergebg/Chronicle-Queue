--- conflicted
+++ resolved
@@ -15,12 +15,8 @@
   ~     along with this program.  If not, see <http://www.gnu.org/licenses />.
   -->
 
-<<<<<<< HEAD
-<project xmlns="http://maven.apache.org/POM/4.0.0" xmlns:xsi="http://www.w3.org/2001/XMLSchema-instance" xsi:schemaLocation="http://maven.apache.org/POM/4.0.0 http://maven.apache.org/xsd/maven-4.0.0.xsd">
-=======
 <project xmlns:xsi="http://www.w3.org/2001/XMLSchema-instance" xmlns="http://maven.apache.org/POM/4.0.0"
          xsi:schemaLocation="http://maven.apache.org/POM/4.0.0 http://maven.apache.org/xsd/maven-4.0.0.xsd">
->>>>>>> 4a9b2708
     <modelVersion>4.0.0</modelVersion>
     <properties>
         <additionalparam>-Xdoclint:none</additionalparam>
@@ -45,11 +41,7 @@
                 <groupId>net.openhft</groupId>
                 <artifactId>third-party-bom</artifactId>
                 <type>pom</type>
-<<<<<<< HEAD
-                <version>3.4.25</version>
-=======
                 <version>3.5.0-SNAPSHOT</version>
->>>>>>> 4a9b2708
                 <scope>import</scope>
             </dependency>
 
