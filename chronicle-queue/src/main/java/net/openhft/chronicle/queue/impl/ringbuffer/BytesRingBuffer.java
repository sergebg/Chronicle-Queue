/*
 * Copyright 2015 Higher Frequency Trading
 *
 * http://www.higherfrequencytrading.com
 *
 * Licensed under the Apache License, Version 2.0 (the "License");
 * you may not use this file except in compliance with the License.
 * You may obtain a copy of the License at
 *
 * http://www.apache.org/licenses/LICENSE-2.0
 *
 * Unless required by applicable law or agreed to in writing, software
 * distributed under the License is distributed on an "AS IS" BASIS,
 * WITHOUT WARRANTIES OR CONDITIONS OF ANY KIND, either express or implied.
 * See the License for the specific language governing permissions and
 * limitations under the License.
 */

package net.openhft.chronicle.queue.impl.ringbuffer;

import net.openhft.chronicle.bytes.Bytes;
import net.openhft.chronicle.bytes.BytesStore;
import net.openhft.chronicle.queue.impl.BytesProvider;
import net.openhft.chronicle.bytes.ReadBytesMarshallable;
import org.jetbrains.annotations.NotNull;
import org.jetbrains.annotations.Nullable;

import java.io.IOException;
import java.nio.ByteOrder;

/**
 * Multi writer single Reader, zero GC, ring buffer, which takes bytes
 *
 * @author Rob Austin.
 */
public class BytesRingBuffer {

    private static final int SIZE = 8;
    private static final int LOCKED = -1;
    private static final int FLAG = 1;

    @NotNull
    private final RingBuffer bytes;
    @NotNull
    private final Header header;

    private final long capacity;


    public BytesRingBuffer(@NotNull final BytesStore byteStore) {
        capacity = byteStore.writeLimit();

        if (byteStore.writeRemaining() <= 24) {
            throw new IllegalStateException("The byteStore is too small, the minimum recommended " +
                    "size = (max-size-of-element x number-of-elements) + 24");
        }

        this.header = new Header(byteStore, capacity - 24);
        this.bytes = new RingBuffer(byteStore, 0, capacity - 24);
        this.header.setWriteUpTo(capacity);
    }

    public void clear() {
        header.clear(capacity);
    }

    /**
     * Inserts the specified element at the tail of this queue if it is possible to do so
     * immediately without exceeding the queue's capacity,
     *
     * @param bytes0 the {@code bytes0} that you wish to add to the ring buffer
     * @return returning {@code true} upon success and {@code false} if this queue is full.
     */
    public boolean offer(@NotNull Bytes bytes0) throws InterruptedException {
<<<<<<< HEAD
=======

>>>>>>> 265acaf6
        try {

            for (; ; ) {

                long writeLocation = this.writeLocation();
                //System.out.println("writeLocation=" + writeLocation);
                assert writeLocation >= 0;

                if (Thread.currentThread().isInterrupted())
                    throw new InterruptedException();

                // if reading is occurring the remain capacity will only get larger, as have locked
                final long remainingForWrite = remainingForWrite(writeLocation);
                if (remainingForWrite < bytes0.readRemaining() + SIZE + FLAG)
                    return false;

                // write the size
                long len = bytes0.length();

                long messageLen = SIZE + FLAG + len;

                long offset = writeLocation;

                // we want to ensure that only one thread ever gets in here at a time
                if (!header.compareAndSetWriteLocation(writeLocation, LOCKED))
                    continue;

                // we have to set the busy fag before the write location for the reader
                // this is why we have the compareAndSet above to ensure that only one thread
                // gets in here
                final long flagLoc = offset;
                offset = this.bytes.writeByte(offset, States.BUSY.ordinal());

                if (!header.compareAndSetWriteLocation(-1, writeLocation + messageLen))
                    continue;

                // write a size
                offset += this.bytes.write(offset, len);

                // write the data
                this.bytes.write(offset, bytes0);
                this.bytes.writeByte(flagLoc, States.READY.ordinal());

                return true;
            }

        } catch (IllegalStateException e) {
            // when the ring buffer is full
            return false;
        }
    }

    /**
     * @return spin loops to get a valid write location
     */
    private long writeLocation() {
        long writeLocation;
        for (; ; ) {
            if ((writeLocation = header.getWriteLocation()) != LOCKED)
                return writeLocation;
        }
    }

    private long remainingForWrite(long offset) {
        final long writeUpTo = header.getWriteUpTo();
        return (writeUpTo - 1) - offset;
    }


    /**
     * @param bytesProvider provides a bytes to read into
     * @return the Bytes written to
     * @throws InterruptedException
     * @throws IllegalStateException if the Bytes provided by the BytesProvider are not large
     *                               enough
     */
    @NotNull
    public Bytes take(@NotNull BytesProvider bytesProvider) throws
            InterruptedException,
            IllegalStateException {
        Bytes poll;
        do {
            poll = poll(bytesProvider);
        } while (poll == null);
        return poll;
    }


    /**
     * they similar to net.openhft.chronicle.queue.impl.ringbuffer.BytesRingBuffer#take(net.openhft.chronicle.queue.impl.ringbuffer.BytesRingBuffer.BytesProvider)
     *
     * @param readBytesMarshallable used to read the bytes
     * @return the number of bytes read, if ZERO its likely the read was blocked so you should call
     * this method again
     * @throws InterruptedException
     * @throws IllegalStateException
     */
    public long apply(@NotNull ReadBytesMarshallable readBytesMarshallable) throws
            InterruptedException {

        long writeLoc = writeLocation();
        long offset = header.getReadLocation();
        long readLocation = offset;

        if (readLocation >= writeLoc)
            return 0;

        assert readLocation <= writeLoc : "reader has go ahead of the writer";

        long flag = offset;

        final byte state = bytes.readByte(flag);
        offset += 1;

        // the element is currently being written to, so let wait for the write to finish
        if (state == States.BUSY.ordinal()) return 0;

        assert state == States.READY.ordinal() : " we are reading a message that we " +
                "shouldn't,  state=" + state;

        final long elementSize = bytes.readLong(offset);
        offset += 8;

        final long next = offset + elementSize;

        bytes.read(readBytesMarshallable, offset, elementSize);
        bytes.write(flag, States.USED.ordinal());

        header.setWriteUpTo(next + bytes.capacity());
        header.setReadLocation(next);

        return 8;
    }

    /**
     * Retrieves and removes the head of this queue, or returns {@code null} if this queue is
     * empty.
     *
     * @return {@code null} if this queue is empty, or a populated buffer if the element was retried
     * @throws IllegalStateException is the {@code using} buffer is not large enough
     */
    @Nullable
    public Bytes poll(@NotNull BytesProvider bytesProvider) throws
            //InterruptedException,
            IllegalStateException {

        long writeLoc = writeLocation();
        long offset = header.getReadLocation();
        long readLocation = offset;//= this.readLocation.get();

        if (readLocation >= writeLoc) {
            return null;
        }

        assert readLocation <= writeLoc : "reader has go ahead of the writer";

        long flag = offset;

        final byte state = bytes.readByte(flag);
        offset += 1;

        // the element is currently being written to, so let wait for the write to finish
        if (state == States.BUSY.ordinal()) return null;

        assert state == States.READY.ordinal() : " we are reading a message that we " +
                "shouldn't,  state=" + state;

        final long elementSize = bytes.readLong(offset);
        offset += 8;

        final long next = offset + elementSize;

        final Bytes using;
        try {
            using = bytesProvider.provide(elementSize);

            // checks that the 'using' bytes is large enough
            checkSize(using, elementSize);

<<<<<<< HEAD
            //   using.readLimit(using.readPosition() + elementSize);

            bytes.read(using, offset, elementSize);
            bytes.write(flag, States.USED.ordinal());
=======
        bytes.read(using, offset, elementSize);
        bytes.write(flag, States.USED.ordinal());
>>>>>>> 265acaf6

            header.setWriteUpTo(next + bytes.capacity());
            header.setReadLocation(next);
        } catch(IOException e) {
            throw new IllegalStateException(e);
        }

        return using;
    }


    private static void checkSize(@NotNull Bytes using, long elementSize) {
        if (using.writeRemaining() < elementSize)
            throw new IllegalStateException("requires size=" + elementSize +
                    " bytes, but only " + using.readRemaining() + " remaining.");
    }

    private enum States {BUSY, READY, USED}

    /**
     * used to store the locations around the ring buffer or reading and writing
     */
    private static class Header {

        // these fields are written using put ordered long ( so don't have to be volatile )
        private final long writeLocationOffset;
        private final long writeUpToOffset;
        private final long readLocationOffset;

        private final BytesStore bytesStore;

        /**
         * @param bytesStore the bytes for the header
         * @param start      the location where the header is to be written
         */
        private Header(@NotNull BytesStore bytesStore, long start) {
            readLocationOffset = start;
            writeLocationOffset = (start += 8);
            writeUpToOffset = start + 8;
            this.bytesStore = bytesStore;
        }

        private boolean compareAndSetWriteLocation(long expectedValue, long newValue) {
            return bytesStore.compareAndSwapLong(writeLocationOffset, expectedValue, newValue);
        }

        private long getWriteLocation() {
            return bytesStore.readVolatileLong(writeLocationOffset);
        }

        /**
         * @return the point at which you should not write any additional bits
         */
        private long getWriteUpTo() {
            return bytesStore.readVolatileLong(writeUpToOffset);
        }

        /**
         * sets the point at which you should not write any additional bits
         */
        private void setWriteUpTo(long value) {
            bytesStore.writeOrderedLong(writeUpToOffset, value);
        }

        private long getReadLocation() {
            return bytesStore.readVolatileLong(readLocationOffset);
        }

        private void setReadLocation(long value) {
            bytesStore.writeOrderedLong(readLocationOffset, value);
        }

        @Override
        public String toString() {
            return "Header{" +
                    "writeLocation=" + getWriteLocation() +
                    ", writeUpTo=" + getWriteUpTo() +
                    ", readLocation=" + getReadLocation() + "}";
        }

        public void clear(long size) {
            setWriteUpTo(size);
            setReadLocation(0);
            bytesStore.writeOrderedLong(writeLocationOffset, 0);
        }
    }

    /**
     * This is a Bytes ( like ) implementation where the backing buffer is a ring buffer In the
     * future we could extend this class to implement Bytes.
     */
    private class RingBuffer {

        private final boolean isBytesBigEndian;
        private final long capacity;
        private final BytesStore byteStore;

        public RingBuffer(BytesStore byteStore, int start, long end) {
            this.byteStore = byteStore;
            this.capacity = end - start;
            isBytesBigEndian = byteStore.byteOrder() == ByteOrder.BIG_ENDIAN;
        }

        private long write(long offset, @NotNull Bytes bytes0) {

            //  System.out.println("offset=" + offset + ",bytes=" + bytes0);
            long result = offset + bytes0.readRemaining();
            offset %= capacity();

            long len = bytes0.readRemaining();
            long endOffSet = nextOffset(offset, len);

            if (endOffSet >= offset) {
                this.byteStore.write(offset, bytes0, 0, len);
                return result;
            }

            this.byteStore.write(offset, bytes0, 0, len - endOffSet);
            this.byteStore.write(0, bytes0, len - endOffSet, endOffSet);
            return result;
        }

        long capacity() {
            return capacity;
        }

        long nextOffset(long offset, long increment) {

            long result = offset + increment;
            if (result < capacity())
                return result;

            return result % capacity();
        }

        private long write(long offset, long value) {

            offset %= capacity();

            if (nextOffset(offset, 8) > offset)
                byteStore.writeLong(offset, value);
            else if (isBytesBigEndian)
                putLongB(offset, value);
            else
                putLongL(offset, value);

            return 8;
        }

        public long writeByte(long l, int i) {
            byteStore.writeByte(l % capacity(), i);
            return l + 1;
        }

        private long read(@NotNull Bytes bytes, long offset, long len) {

            offset %= capacity();
            long endOffSet = nextOffset(offset, len);

            // can the data be read straight out of the buffer or is it split around the ring, in
            //other words is that start of the data at the end of the ring and the remaining
            //data at the start of the ring.
            if (endOffSet >= offset) {
                bytes.write(byteStore, offset, len);
                return endOffSet;
            }

            final long firstChunkLen = capacity() - offset;
            bytes.write(byteStore, offset, firstChunkLen);
            bytes.write(byteStore, 0, len - firstChunkLen);
            return endOffSet;
        }

        // if we want multi readers then we could later replace this with a thread-local
        final Bytes bytes = Bytes.elasticByteBuffer();

        private long read(@NotNull ReadBytesMarshallable readBytesMarshallable,
                          long offset,
                          long len) {

            offset %= capacity();
            long endOffSet = nextOffset(offset, len);

            if (endOffSet >= offset) {
                bytes.write(byteStore, offset, len);
                readBytesMarshallable.readMarshallable(bytes);
                return endOffSet;
            }

            final long firstChunkLen = capacity() - offset;
            bytes.write(byteStore, offset, firstChunkLen);
            bytes.write(byteStore, 0, len - firstChunkLen);
            readBytesMarshallable.readMarshallable(bytes);
            return endOffSet;
        }


        long readLong(long offset) {

            offset %= capacity();
            if (nextOffset(offset, 8) > offset)
                return byteStore.readLong(offset);

            return isBytesBigEndian ? makeLong(byteStore.readByte(offset),
                    byteStore.readByte(offset = nextOffset(offset)),
                    byteStore.readByte(offset = nextOffset(offset)),
                    byteStore.readByte(offset = nextOffset(offset)),
                    byteStore.readByte(offset = nextOffset(offset)),
                    byteStore.readByte(offset = nextOffset(offset)),
                    byteStore.readByte(offset = nextOffset(offset)),
                    byteStore.readByte(nextOffset(offset)))

                    : makeLong(byteStore.readByte(nextOffset(offset, 7L)),
                    byteStore.readByte(nextOffset(offset, 6L)),
                    byteStore.readByte(nextOffset(offset, 5L)),
                    byteStore.readByte(nextOffset(offset, 4L)),
                    byteStore.readByte(nextOffset(offset, 3L)),
                    byteStore.readByte(nextOffset(offset, 2L)),
                    byteStore.readByte(nextOffset(offset)),
                    byteStore.readByte(offset));
        }

        private long makeLong(byte b7, byte b6, byte b5, byte b4,
                              byte b3, byte b2, byte b1, byte b0) {
            return ((((long) b7) << 56) |
                    (((long) b6 & 0xff) << 48) |
                    (((long) b5 & 0xff) << 40) |
                    (((long) b4 & 0xff) << 32) |
                    (((long) b3 & 0xff) << 24) |
                    (((long) b2 & 0xff) << 16) |
                    (((long) b1 & 0xff) << 8) |
                    (((long) b0 & 0xff)));
        }

        long nextOffset(long offset) {
            return nextOffset(offset, 1);
        }

        public byte readByte(long l) {
            return byteStore.readByte(l % capacity);
        }

        void putLongB(long offset, long value) {
            byteStore.writeByte(offset, (byte) (value >> 56));
            byteStore.writeByte(offset = nextOffset(offset), (byte) (value >> 48));
            byteStore.writeByte(offset = nextOffset(offset), (byte) (value >> 40));
            byteStore.writeByte(offset = nextOffset(offset), (byte) (value >> 32));
            byteStore.writeByte(offset = nextOffset(offset), (byte) (value >> 24));
            byteStore.writeByte(offset = nextOffset(offset), (byte) (value >> 16));
            byteStore.writeByte(offset = nextOffset(offset), (byte) (value >> 8));
            byteStore.writeByte(nextOffset(offset), (byte) (value));
        }

        void putLongL(long offset, long value) {
            byteStore.writeByte(offset, (byte) (value));
            byteStore.writeByte(offset = nextOffset(offset), (byte) (value >> 8));
            byteStore.writeByte(offset = nextOffset(offset), (byte) (value >> 16));
            byteStore.writeByte(offset = nextOffset(offset), (byte) (value >> 24));
            byteStore.writeByte(offset = nextOffset(offset), (byte) (value >> 32));
            byteStore.writeByte(offset = nextOffset(offset), (byte) (value >> 40));
            byteStore.writeByte(offset = nextOffset(offset), (byte) (value >> 48));
            byteStore.writeByte(nextOffset(offset), (byte) (value >> 56));
        }
    }

}<|MERGE_RESOLUTION|>--- conflicted
+++ resolved
@@ -72,10 +72,6 @@
      * @return returning {@code true} upon success and {@code false} if this queue is full.
      */
     public boolean offer(@NotNull Bytes bytes0) throws InterruptedException {
-<<<<<<< HEAD
-=======
-
->>>>>>> 265acaf6
         try {
 
             for (; ; ) {
@@ -255,15 +251,8 @@
             // checks that the 'using' bytes is large enough
             checkSize(using, elementSize);
 
-<<<<<<< HEAD
-            //   using.readLimit(using.readPosition() + elementSize);
-
             bytes.read(using, offset, elementSize);
             bytes.write(flag, States.USED.ordinal());
-=======
-        bytes.read(using, offset, elementSize);
-        bytes.write(flag, States.USED.ordinal());
->>>>>>> 265acaf6
 
             header.setWriteUpTo(next + bytes.capacity());
             header.setReadLocation(next);
