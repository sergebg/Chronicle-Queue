--- conflicted
+++ resolved
@@ -336,33 +336,6 @@
             this.index = index;
         }
 
-        /**
-         * Return the last index written by the appender.
-         *
-         * This may not be the actual last index in the Chronicle which can be found from
-         * lastIndex().
-         */
-<<<<<<< HEAD
-        //protected long lastWrittenIndex() {
-        //    return lastWrittenIndex;
-        //}
-=======
-        @Override
-        public long lastWrittenIndex() {
-            return lastWrittenIndex;
-        }
-
-        protected void setLastWrittenIndex(long lastWrittenIndex) {
-            this.lastWrittenIndex = lastWrittenIndex;
-            for (; ; ) {
-                long lwi = VanillaChronicle.this.lastWrittenIndex();
-                if (lwi >= lastWrittenIndex || VanillaChronicle.this.lastWrittenIndex.compareAndSet(lwi, lastWrittenIndex)) {
-                    break;
-                }
-            }
-        }
->>>>>>> 03650372
-
         @Override
         public long size() {
             return lastWrittenIndex() + 1;
@@ -554,12 +527,8 @@
         private int appenderCycle;
         private int appenderThreadId;
         private boolean nextSynchronous;
-<<<<<<< HEAD
         private long lastWrittenIndex;
         private long[] positionArr = { 0L };
-=======
-        private long[] positionArr = {0L};
->>>>>>> 03650372
         private int dataCount;
 
         public VanillaAppenderImpl() {
