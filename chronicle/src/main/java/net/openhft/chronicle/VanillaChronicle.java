/*
 * Copyright 2014 Higher Frequency Trading
 * <p/>
 * http://www.higherfrequencytrading.com
 * <p/>
 * Licensed under the Apache License, Version 2.0 (the "License");
 * you may not use this file except in compliance with the License.
 * You may obtain a copy of the License at
 * <p/>
 * http://www.apache.org/licenses/LICENSE-2.0
 * <p/>
 * Unless required by applicable law or agreed to in writing, software
 * distributed under the License is distributed on an "AS IS" BASIS,
 * WITHOUT WARRANTIES OR CONDITIONS OF ANY KIND, either express or implied.
 * See the License for the specific language governing permissions and
 * limitations under the License.
 */

package net.openhft.chronicle;

import net.openhft.affinity.AffinitySupport;
import net.openhft.chronicle.tools.CheckedExcerpt;
import net.openhft.lang.Maths;
import net.openhft.lang.io.IOTools;
import net.openhft.lang.io.NativeBytes;
import net.openhft.lang.io.VanillaMappedBytes;
import net.openhft.lang.io.serialization.BytesMarshallerFactory;
import net.openhft.lang.io.serialization.impl.VanillaBytesMarshallerFactory;
import net.openhft.lang.model.constraints.NotNull;

import java.io.File;
import java.io.FileNotFoundException;
import java.io.IOException;
import java.lang.ref.WeakReference;
import java.util.concurrent.atomic.AtomicLong;

import static net.openhft.chronicle.VanillaChronicleConfig.*;

/**
 * Created by peter
 */
public class VanillaChronicle implements Chronicle {
    private final String name;
    private final String basePath;
    private final VanillaChronicleConfig config;
    private final ThreadLocal<WeakReference<BytesMarshallerFactory>> marshallersCache;
    private final ThreadLocal<WeakReference<VanillaTailer>> tailerCache;
    private final ThreadLocal<WeakReference<VanillaAppender>> appenderCache;
    private final VanillaIndexCache indexCache;
    private final VanillaDataCache dataCache;
    private final int indexBlockLongsBits;
    private final int indexBlockLongsMask;
    private final int dataBlockSizeBits;
    private final int dataBlockSizeMask;
    private final int entriesForCycleBits;
    private final long entriesForCycleMask;

    //    private volatile int cycle;
    private final AtomicLong lastWrittenIndex = new AtomicLong(-1L);
    private volatile boolean closed = false;

    public VanillaChronicle(String basePath) {
        this(basePath, VanillaChronicleConfig.DEFAULT);
    }

    public VanillaChronicle(String basePath, VanillaChronicleConfig config) {
        this.marshallersCache = new ThreadLocal<WeakReference<BytesMarshallerFactory>>();
        this.tailerCache = new ThreadLocal<WeakReference<VanillaTailer>>();
        this.appenderCache = new ThreadLocal<WeakReference<VanillaAppender>>();
        this.basePath = basePath;
        this.config = config;
        this.name = new File(basePath).getName();

        DateCache dateCache = new DateCache(config.cycleFormat(), config.cycleLength());
        int indexBlockSizeBits = Maths.intLog2(config.indexBlockSize());
        int indexBlockSizeMask = -1 >>> -indexBlockSizeBits;

        this.indexCache = new VanillaIndexCache(basePath, indexBlockSizeBits, dateCache, config);
        this.indexBlockLongsBits = indexBlockSizeBits - 3;
        this.indexBlockLongsMask = indexBlockSizeMask >>> 3;

        this.dataBlockSizeBits = Maths.intLog2(config.dataBlockSize());
        this.dataBlockSizeMask = -1 >>> -dataBlockSizeBits;
        this.dataCache = new VanillaDataCache(basePath, dataBlockSizeBits, dateCache, config);

        this.entriesForCycleBits = Maths.intLog2(config.entriesPerCycle());
        this.entriesForCycleMask = -1L >>> -entriesForCycleBits;
    }

    void checkNotClosed() {
        if (closed) {
            throw new IllegalStateException(basePath + " is closed");
        }
    }

    @Override
    public String name() {
        return name;
    }

    public int getEntriesForCycleBits() {
        return entriesForCycleBits;
    }

    BytesMarshallerFactory acquireBMF() {
        WeakReference<BytesMarshallerFactory> bmfRef = marshallersCache.get();
        BytesMarshallerFactory bmf = null;
        if (bmfRef != null)
            bmf = bmfRef.get();
        if (bmf == null) {
            bmf = createBMF();
            marshallersCache.set(new WeakReference<BytesMarshallerFactory>(bmf));
        }
        return bmf;
    }

    BytesMarshallerFactory createBMF() {
        return new VanillaBytesMarshallerFactory();
    }

    /**
     * This method returns the very last index in the chronicle.  Not to be confused with lastWrittenIndex(),
     * this method returns the actual last index by scanning the underlying data even the appender has not
     * been activated.
     * @return The last index in the file
     */
    public long lastIndex() {
        int cycle = (int) indexCache.lastCycle();
        int lastIndexFile = indexCache.lastIndexFile(cycle, -1);
        if (lastIndexFile >= 0) {
            try {
                final VanillaMappedBytes buffer = indexCache.indexFor(cycle, lastIndexFile, false);
                final long indices = VanillaIndexCache.countIndices(buffer);

                buffer.release();

                return ((cycle * config.entriesPerCycle()) + ((indices > 0) ? indices - 1 : 0));
            } catch (IOException e) {
                throw new AssertionError(e);
            }
        } else {
            return -1;
        }
    }

    @NotNull
    @Override
    public ExcerptTailer createTailer() throws IOException {
        WeakReference<VanillaTailer> ref = tailerCache.get();
        VanillaTailer tailer = null;

        if (ref != null) {
            tailer = ref.get();
            if (tailer != null && tailer.unmapped()) {
                tailer = null;
            }
        }

        if (tailer == null) {
            tailer = createTailer0();
            tailerCache.set(new WeakReference<VanillaTailer>(tailer));
        }

        return tailer;
    }

    private VanillaTailer createTailer0() {
        return new VanillaTailerImpl();
    }

    @NotNull
    @Override
    public VanillaAppender createAppender() throws IOException {
        WeakReference<VanillaAppender> ref = appenderCache.get();
        VanillaAppender appender = null;

        if (ref != null) {
            appender = ref.get();
            if (appender != null && appender.unmapped()) {
                appender = null;
            }
        }

        if (appender == null) {
            appender = createAppender0();
            appenderCache.set(new WeakReference<VanillaAppender>(appender));
        }

        return appender;
    }

    private VanillaAppender createAppender0() {
        final VanillaAppender appender = new VanillaAppenderImpl();

        return !config.useCheckedExcerpt()
            ? appender
            : new VanillaCheckedAppender(appender);
    }

    @NotNull
    @Override
    public Excerpt createExcerpt() throws IOException {
        final Excerpt excerpt = config.useCheckedExcerpt()
            ? new VanillaExcerpt()
            : new VanillaCheckedExcerpt(new VanillaExcerpt());

        return excerpt;
    }

    @Override
    public long lastWrittenIndex() {
        return lastWrittenIndex.get();
    }

    @Override
    public long size() {
        return lastWrittenIndex.get() + 1;
    }

    @Override
    public void close() {
        closed = true;
        indexCache.close();
        dataCache.close();
    }

    @Override
    public void clear() {
        indexCache.close();
        dataCache.close();
        IOTools.deleteDir(basePath);
    }

    public void checkCounts(int min, int max) {
        indexCache.checkCounts(min, max);
        dataCache.checkCounts(min, max);
    }

    // *************************************************************************
    //
    // *************************************************************************

    public interface VanillaExcerptCommon extends ExcerptCommon {
        public boolean unmapped();
    }

    public interface VanillaAppender extends VanillaExcerptCommon, ExcerptAppender {
        public void startExcerpt(long capacity, int cycle);
    }

    public interface VanillaTailer extends VanillaExcerptCommon, ExcerptTailer {
    }

    // *************************************************************************
    //
    // *************************************************************************

    private abstract class AbstractVanillaExcerpt extends NativeBytes implements VanillaExcerptCommon {
        private long index = -1;
        private int lastCycle = Integer.MIN_VALUE;
        private int lastIndexCount = Integer.MIN_VALUE;
        private int lastThreadId = Integer.MIN_VALUE;
        private int lastDataCount = Integer.MIN_VALUE;
        private long lastWrittenIndex = 0;

        protected VanillaMappedBytes indexBytes;
        protected VanillaMappedBytes dataBytes;

        public AbstractVanillaExcerpt() {
            super(acquireBMF(), NO_PAGE, NO_PAGE, null);
        }

        @Override
        public boolean unmapped() {
            return (indexBytes == null || dataBytes == null) || indexBytes.unmapped() && dataBytes.unmapped();
        }

        @Override
        public boolean wasPadding() {
            return false;
        }

        @Override
        public long index() {
            return index;
        }

        protected void setIndex(long index) { this.index = index; }

        /**
         * Return the last index written by the appender.
         *
         * This may not be the actual last index in the Chronicle which can be
         * found from lastIndex().
         */
        @Override
        public long lastWrittenIndex() {
            return lastWrittenIndex;
        }

        protected void setLastWrittenIndex(long lastWrittenIndex) {
            this.lastWrittenIndex = lastWrittenIndex;
            for(;;) {
                long lwi = VanillaChronicle.this.lastWrittenIndex();
                if (lwi >= lastWrittenIndex || VanillaChronicle.this.lastWrittenIndex.compareAndSet(lwi, lastWrittenIndex))
                    break;
            }
        }

        @Override
        public long size() {
            return lastWrittenIndex() + 1;
        }

        @Override
        public Chronicle chronicle() {
            return VanillaChronicle.this;
        }

        public int cycle() {
            return (int) (System.currentTimeMillis() / config.cycleLength());
        }

        public boolean index(long nextIndex) {
            checkNotClosed();
            try {
                int cycle = (int) (nextIndex >>> entriesForCycleBits);
                int indexCount = (int) ((nextIndex & entriesForCycleMask) >>> indexBlockLongsBits);
                int indexOffset = (int) (nextIndex & indexBlockLongsMask);
                long indexValue;
                boolean indexFileChange = false;
                try {
                    if (lastCycle != cycle || lastIndexCount != indexCount || indexBytes == null) {
                        if (indexBytes != null) {
                            indexBytes.release();
                            indexBytes = null;
                        }
                        if (dataBytes != null) {
                            dataBytes.release();
                            dataBytes = null;
                        }

                        indexBytes = indexCache.indexFor(cycle, indexCount, false);
                        indexFileChange = true;
                        assert indexBytes.refCount() > 1;
                        lastCycle = cycle;
                        lastIndexCount = indexCount;

                    }
                    indexValue = indexBytes.readVolatileLong(indexOffset << 3);
                } catch (FileNotFoundException e) {
                    return false;
                }
                if (indexValue == 0) {
                    return false;
                }
                int threadId = (int) (indexValue >>> INDEX_DATA_OFFSET_BITS);
                long dataOffset0 = indexValue & INDEX_DATA_OFFSET_MASK;
                int dataCount = (int) (dataOffset0 >>> dataBlockSizeBits);
                int dataOffset = (int) (dataOffset0 & dataBlockSizeMask);
                if (lastThreadId != threadId || lastDataCount != dataCount || indexFileChange) {
                    if (dataBytes != null) {
                        dataBytes.release();
                        dataBytes = null;
                    }
                }
                if (dataBytes == null) {
                    dataBytes = dataCache.dataFor(cycle, threadId, dataCount, false);
                    lastThreadId = threadId;
                    lastDataCount = dataCount;
                }

                int len = dataBytes.readVolatileInt(dataOffset - 4);
                if (len == 0)
                    return false;

                int len2 = ~len;
                // invalid if either the top two bits are set,
                if ((len2 >>> 30) != 0)
                    throw new IllegalStateException("Corrupted length " + Integer.toHexString(len));
                startAddr = positionAddr = dataBytes.startAddr() + dataOffset;
                limitAddr = startAddr + ~len;
                index = nextIndex;
                finished = false;
                return true;
            } catch (IOException ioe) {
                throw new AssertionError(ioe);
            }
        }

        public boolean nextIndex() {
            checkNotClosed();
            if (index < 0) {
                toStart();
                if (index < 0)
                    return false;
            }

            long nextIndex = index + 1;
            while (true) {
                boolean found = index(nextIndex);
                if (found)
                    return true;

                int cycle = (int) (nextIndex / config.entriesPerCycle());
                if (cycle >= cycle())
                    return false;

                nextIndex = (cycle + 1) * config.entriesPerCycle();
            }
        }

        @NotNull
        public ExcerptCommon toStart() {
            int cycle = (int) indexCache.firstCycle();
            if (cycle >= 0) {
                index = (cycle * config.entriesPerCycle()) - 1;
            }

            return this;
        }

        @NotNull
        @Override
        public ExcerptCommon toEnd() {
            long lastIndex = lastIndex();
            if (lastIndex >= 0) {
                index(lastIndex);
            } else {
                return toStart();
            }

            return this;
        }

        @Override
        public void close() {
<<<<<<< HEAD
            finished = true;

            if(indexBytes != null) {
                indexBytes.release();
                indexBytes = null;
            }

            if(dataBytes != null) {
=======
            if (indexBytes != null) {
                indexBytes.release();
                indexBytes = null;
            }
            if (dataBytes != null) {
>>>>>>> 67f4b1d3
                dataBytes.release();
                dataBytes = null;
            }

            super.close();
        }

        @Override
        protected void finalize() throws Throwable {
            close();
            super.finalize();
        }
    }

    private class VanillaExcerpt extends AbstractVanillaExcerpt implements Excerpt {
        public long findMatch(@NotNull ExcerptComparator comparator) {
            throw new UnsupportedOperationException();
        }

        public void findRange(@NotNull long[] startEnd, @NotNull ExcerptComparator comparator) {
            throw new UnsupportedOperationException();
        }

        @NotNull
        @Override
        public Excerpt toStart() {
            super.toStart();
            return this;
        }

        @NotNull
        @Override
        public Excerpt toEnd() {
            super.toEnd();
            return this;
        }
    }

    private class VanillaAppenderImpl extends AbstractVanillaExcerpt implements VanillaAppender {
        private int lastCycle = Integer.MIN_VALUE;
        private int lastThreadId = Integer.MIN_VALUE;
        private int appenderCycle;
        private int appenderThreadId;
        private boolean nextSynchronous;
        private long[] positionArr = { 0L };
        private int dataCount;

        @Override
        public void startExcerpt() {
            startExcerpt(config.defaultMessageSize());
        }

        @Override
        public void startExcerpt(long capacity) {
            startExcerpt(capacity, cycle());
        }

        @Override
        public void startExcerpt(long capacity, int cycle) {
            checkNotClosed();
            try {
                appenderCycle = cycle;
                appenderThreadId = AffinitySupport.getThreadId();
                assert (appenderThreadId & THREAD_ID_MASK) == appenderThreadId : "appenderThreadId: " + appenderThreadId;

                if (appenderCycle != lastCycle || appenderThreadId != lastThreadId) {
                    if (dataBytes != null) {
                        dataBytes.release();
                        dataBytes = null;
                    }
                    if (indexBytes != null) {
                        indexBytes.release();
                        indexBytes = null;
                    }

<<<<<<< HEAD

=======
                    dataCount = dataCache.findNextDataCount(appenderCycle, appenderThreadId);
                    dataBytes = dataCache.dataFor(appenderCycle, appenderThreadId, dataCount, true);
>>>>>>> 67f4b1d3
                    lastCycle = appenderCycle;
                    lastThreadId = appenderThreadId;
                }

                if(dataBytes == null || indexBytes == null) {
                    dataBytes = dataCache.dataForLast(appenderCycle, appenderThreadId);
                }

                if (dataBytes.remaining() < capacity + 4) {
                    dataBytes.release();
                    dataBytes = null;
                    dataCount++;
                    dataBytes = dataCache.dataFor(appenderCycle, appenderThreadId, dataCount, true);
                }

                startAddr = positionAddr = dataBytes.positionAddr() + 4;
                limitAddr = startAddr + capacity;
                nextSynchronous = config.synchronous();
                finished = false;
            } catch (IOException e) {
                throw new AssertionError(e);
            }
        }

        @Override
        public void addPaddedEntry() {
            throw new UnsupportedOperationException();
        }

        @Override
        public boolean nextSynchronous() {
            return nextSynchronous;
        }

        @Override
        public void nextSynchronous(boolean nextSynchronous) {
            this.nextSynchronous = nextSynchronous;
        }

        @Override
        public void finish() {
            super.finish();
            if (dataBytes == null)
                return;
            int length = ~(int) (positionAddr - startAddr);
            NativeBytes.UNSAFE.putOrderedInt(null, startAddr - 4, length);
            // position of the start not the end.
            int offset = (int) (startAddr - dataBytes.address());
            long dataOffset = dataBytes.index() * config.dataBlockSize() + offset;
            long indexValue = ((long) appenderThreadId << INDEX_DATA_OFFSET_BITS) + dataOffset;

            try {
                long position = VanillaIndexCache.append(indexBytes, indexValue, nextSynchronous);
                if (position < 0) {
                    if (indexBytes != null) {
                        indexBytes.release();
                        indexBytes = null;
                    }

                    indexBytes = indexCache.append(appenderCycle, indexValue, nextSynchronous, positionArr);
                    setLastWrittenIndex(indexFrom(appenderCycle, positionArr[0]));
                } else {
                    setLastWrittenIndex(indexFrom(appenderCycle, position));
                }
            } catch (IOException e) {
                throw new AssertionError(e);
            }
            setIndex(lastWrittenIndex() + 1);

            dataBytes.positionAddr(positionAddr);
            dataBytes.alignPositionAddr(4);

            if (nextSynchronous) {
                dataBytes.force();
            }
        }

        private long indexFrom(int appenderCycle, long position) {
            return ((long) appenderCycle << entriesForCycleBits) + (position >> 3);
        }

        @NotNull
        @Override
        public ExcerptAppender toEnd() {
            // NO-OP
            return this;
        }
    }

    private class VanillaTailerImpl extends AbstractVanillaExcerpt implements VanillaTailer {

        @NotNull
        @Override
        public ExcerptTailer toStart() {
            super.toStart();
            return this;
        }

        @NotNull
        @Override
        public ExcerptTailer toEnd() {
            super.toEnd();
            return this;
        }

        //Must add this to get the correct capacity
        @Override
        public long capacity() {
            return limitAddr - startAddr;
        }
    }

    private final class VanillaCheckedExcerpt extends CheckedExcerpt implements VanillaExcerptCommon {
        public VanillaCheckedExcerpt(@NotNull VanillaExcerptCommon common) {
            super(common);
        }

        @Override
        public boolean unmapped() {
            return ((VanillaExcerptCommon) common).unmapped();
        }

        @Override
        protected void finalize() throws Throwable {
            close();
            super.finalize();
        }
    }

    private final class VanillaCheckedAppender extends CheckedExcerpt implements VanillaAppender {
        public VanillaCheckedAppender(@NotNull VanillaAppender common) {
            super(common);
        }

        @Override
        public boolean unmapped() {
            return ((VanillaExcerptCommon) common).unmapped();
        }

        @Override
        public void startExcerpt(long capacity, int cycle) {
            ((VanillaAppender) common).startExcerpt(capacity, cycle);
        }

        @Override
        protected void finalize() throws Throwable {
            close();
            super.finalize();
        }
    }
}<|MERGE_RESOLUTION|>--- conflicted
+++ resolved
@@ -435,22 +435,14 @@
 
         @Override
         public void close() {
-<<<<<<< HEAD
             finished = true;
 
-            if(indexBytes != null) {
-                indexBytes.release();
-                indexBytes = null;
-            }
-
-            if(dataBytes != null) {
-=======
             if (indexBytes != null) {
                 indexBytes.release();
                 indexBytes = null;
             }
+            
             if (dataBytes != null) {
->>>>>>> 67f4b1d3
                 dataBytes.release();
                 dataBytes = null;
             }
@@ -525,19 +517,14 @@
                         indexBytes.release();
                         indexBytes = null;
                     }
-
-<<<<<<< HEAD
-
-=======
+                    
+                    lastCycle = appenderCycle;
+                    lastThreadId = appenderThreadId;
+                }
+
+                if(dataBytes == null || indexBytes == null) {
                     dataCount = dataCache.findNextDataCount(appenderCycle, appenderThreadId);
                     dataBytes = dataCache.dataFor(appenderCycle, appenderThreadId, dataCount, true);
->>>>>>> 67f4b1d3
-                    lastCycle = appenderCycle;
-                    lastThreadId = appenderThreadId;
-                }
-
-                if(dataBytes == null || indexBytes == null) {
-                    dataBytes = dataCache.dataForLast(appenderCycle, appenderThreadId);
                 }
 
                 if (dataBytes.remaining() < capacity + 4) {
