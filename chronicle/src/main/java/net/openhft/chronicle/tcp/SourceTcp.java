--- conflicted
+++ resolved
@@ -458,6 +458,7 @@
             return true;
         }
 
+        @Override
         protected boolean write(Object attached) throws IOException {
             if (!tailer.index(index)) {
                 if (tailer.wasPadding()) {
@@ -478,17 +479,16 @@
             pauseReset();
 
             Bytes bytes;
-
             for (; ; ) {
                 bytes = applyMapping(tailer, attached, withMappedBuffer);
-
-                if (bytes.limit() > 0)
+                if (bytes.limit() > 0) {
                     break;
+                }
 
                 // if the excepts is filtered out, move onto the next one
-                if (!tailer.index(index++))
+                if (!tailer.index(index++)) {
                     return false;
-
+                }
             }
 
             final long size = bytes.limit();
@@ -543,6 +543,10 @@
 
                 writeBuffer.flip();
                 connection.writeAll(writeBuffer);
+            }
+
+            if (writeBuffer.remaining() > 0) {
+                throw new EOFException("Failed to send index=" + index);
             }
 
             index++;
@@ -609,6 +613,7 @@
             return true;
         }
 
+        @Override
         protected boolean write(Object attached) throws IOException {
             if (nextIndex) {
                 if (!tailer.nextIndex()) {
@@ -626,26 +631,18 @@
             }
 
             pauseReset();
-<<<<<<< HEAD
-            Bytes bytes = applyMapping(tailer, attached);
-            if (bytes.limit() == 0) {
-                return true;
-            }
-=======
             Bytes bytes;
 
             for (; ; ) {
                 bytes = applyMapping(tailer, attached, withMappedBuffer);
-
-                if (bytes.limit() > 0)
+                if (bytes.limit() > 0) {
                     break;
-
-                if (!tailer.nextIndex())
+                }
+
+                if (!tailer.nextIndex()) {
                     return false;
-
-            }
-
->>>>>>> 6eac7ea1
+                }
+            }
 
             final long size = bytes.limit();
             long remaining = size + ChronicleTcp.HEADER_SIZE;
@@ -669,16 +666,10 @@
                 bytes.read(writeBuffer);
                 for (int count = builder.maxExcerptsPerMessage(); (count > 0) && tailer.nextIndex(); ) {
                     if (!tailer.wasPadding()) {
-
-<<<<<<< HEAD
-                        bytes = applyMapping(tailer, attached);
-                        if (bytes.limit() == 0){
-=======
                         bytes = applyMapping(tailer, attached, withMappedBuffer);
 
                         // skip excepts that are filtered out by the MappingFunction
-                        if (bytes.limit() == 0)
->>>>>>> 6eac7ea1
+                        if (bytes.limit() == 0) {
                             continue;
                         }
 
@@ -709,105 +700,50 @@
 
             return true;
         }
-
-
-<<<<<<< HEAD
-        /**
-         * applies a mapping if the mapping is not set to {@code}null{code}
-         *
-         * @param source   the tailer for the mapping to be applied to
-         * @param attached the key attachment
-         * @return returns the tailer or the mapped bytes
-         * @see
-         */
-        private Bytes applyMapping(final ExcerptTailer source, Object attached) {
-            if (attached == null) {
-                return tailer;
-            }
-=======
-    }
-
->>>>>>> 6eac7ea1
+    }
 
     /**
      * applies a mapping if the mapping is not set to {@code}null{code}
      *
-     * @param source           the tailer for the mapping to be applied to
-     * @param attached         the key attachment
+     * @param source the tailer for the mapping to be applied to
+     * @param attached the key attachment
      * @param withMappedBuffer
      * @return returns the tailer or the mapped bytes
      * @see
      */
     private static Bytes applyMapping(@NotNull final ExcerptTailer source,
                                       @Nullable Object attached, Bytes withMappedBuffer) {
-
-<<<<<<< HEAD
-            if (mappingFunction == null) {
-                return source;
-            }
-=======
-        if (attached == null)
+        if (attached == null) {
             return source;
->>>>>>> 6eac7ea1
+        }
 
         final MappingProvider mappingProvider = (MappingProvider) attached;
         final MappingFunction mappingFunction = mappingProvider.withMapping();
-
-<<<<<<< HEAD
-            if (withMappedBuffer.capacity() < source.capacity()) {
-                withMappedBuffer = new ByteBufferBytes(ByteBuffer.allocate((int) source.capacity()));
-            }
-
-            try {
-                mappingFunction.apply(source, withMappedBuffer);
-            } catch (IllegalArgumentException e) {
-                // lets try to resize
-                if (e.getMessage().contains("Attempt to write")) {
-                    if (withMappedBuffer.capacity() == Integer.MAX_VALUE) {
-                        throw e;
-                    }
-
-                    int newSize = Math.min(Integer.MAX_VALUE, (int) (withMappedBuffer.capacity() * 1.5));
-                    withMappedBuffer = new ByteBufferBytes(ByteBuffer.allocate(newSize));
-                } else {
-=======
-        if (mappingFunction == null)
+        if (mappingFunction == null) {
             return source;
+        }
 
         withMappedBuffer.clear();
-
-        if (withMappedBuffer.capacity() < source.capacity())
+        if (withMappedBuffer.capacity() < source.capacity()) {
             withMappedBuffer = new ByteBufferBytes(ByteBuffer.allocate((int) source.capacity()));
+        }
 
         try {
             mappingFunction.apply(source, withMappedBuffer);
         } catch (IllegalArgumentException e) {
-
             // lets try to resize
             if (e.getMessage().contains("Attempt to write")) {
-
-                if (withMappedBuffer.capacity() == Integer.MAX_VALUE)
->>>>>>> 6eac7ea1
+                if (withMappedBuffer.capacity() == Integer.MAX_VALUE) {
                     throw e;
                 }
 
-<<<<<<< HEAD
-            }
-
-            withMappedBuffer.flip();
-            return withMappedBuffer;
-=======
                 int newSize = Math.min(Integer.MAX_VALUE, (int) (withMappedBuffer.capacity() * 1.5));
                 withMappedBuffer = new ByteBufferBytes(ByteBuffer.allocate(newSize));
-            } else
+            } else {
                 throw e;
-
->>>>>>> 6eac7ea1
-        }
-        withMappedBuffer.flip();
-
-        // set the capacity() equal withMappedBuffer the limit()
-        return withMappedBuffer;
-
+            }
+        }
+
+        return withMappedBuffer.flip();
     }
 }