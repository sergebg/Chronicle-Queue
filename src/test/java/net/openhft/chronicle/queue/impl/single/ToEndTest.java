/*
 * Copyright 2016 higherfrequencytrading.com
 *
 * Licensed under the Apache License, Version 2.0 (the "License");
 * you may not use this file except in compliance with the License.
 * You may obtain a copy of the License at
 *
 *     http://www.apache.org/licenses/LICENSE-2.0
 *
 * Unless required by applicable law or agreed to in writing, software
 * distributed under the License is distributed on an "AS IS" BASIS,
 * WITHOUT WARRANTIES OR CONDITIONS OF ANY KIND, either express or implied.
 * See the License for the specific language governing permissions and
 * limitations under the License.
 */

package net.openhft.chronicle.queue.impl.single;

import net.openhft.chronicle.core.OS;
import net.openhft.chronicle.core.io.IOTools;
import net.openhft.chronicle.core.threads.ThreadDump;
import net.openhft.chronicle.queue.ChronicleQueue;
import net.openhft.chronicle.queue.ExcerptAppender;
import net.openhft.chronicle.queue.ExcerptTailer;
import net.openhft.chronicle.queue.RollCycles;
import net.openhft.chronicle.queue.impl.RollingChronicleQueue;
import net.openhft.chronicle.wire.DocumentContext;
import org.jetbrains.annotations.NotNull;
<<<<<<< HEAD
import org.junit.After;
import org.junit.Assert;
import org.junit.Before;
import org.junit.Test;
=======
import org.junit.*;
>>>>>>> aa696d0e

import java.io.File;
import java.util.ArrayList;
import java.util.Arrays;
import java.util.List;

import static junit.framework.Assert.assertEquals;
<<<<<<< HEAD
import static junit.framework.TestCase.assertFalse;
=======
import static org.junit.Assert.assertFalse;
>>>>>>> aa696d0e
import static org.junit.Assert.assertTrue;
import static org.junit.Assert.fail;

/**
 * Created by daniel on 07/03/2016.
 */
public class ToEndTest {
    private ThreadDump threadDump;

    @Before
    public void threadDump() {
        threadDump = new ThreadDump();
    }

    @After
    public void checkThreadDump() {
        threadDump.assertNoNewThreads();
    }

    @Ignore("fix https://github.com/OpenHFT/Chronicle-Queue/pull/280")
    @Test
    public void missingCyclesToEndTest() throws InterruptedException {
        String path = OS.TARGET + "/missingCyclesToEndTest-" + System.nanoTime();
        IOTools.shallowDeleteDirWithFiles(path);

        RollingChronicleQueue queue = SingleChronicleQueueBuilder.binary(path)
                .rollCycle(RollCycles.TEST_SECONDLY)
                .build();

        final ExcerptAppender appender = queue.acquireAppender();

        appender.writeDocument(wire -> wire.write(() -> "msg").int32(1));
        // Rolls one or two cycles ahead.
        Thread.sleep(1100);
        appender.writeDocument(wire -> wire.write(() -> "msg").int32(2));

        final ExcerptTailer tailer = queue.createTailer().toEnd();

        try (DocumentContext dc = tailer.readingDocument()) {
            assertFalse("We should be at the end of the queue. Instead we read: " + String.valueOf(dc.wire().read(() -> "msg").int32()), dc.isPresent());
        }

        // Roll another cycle or two.
        Thread.sleep(1100);
        appender.writeDocument(wire -> wire.write(() -> "msg").int32(3));

        try (DocumentContext dc = tailer.readingDocument()) {
            assertTrue("Should be able to read next entry! Instead NoDocumentContext.", dc.isPresent());
            int i = dc.wire().read(() -> "msg").int32();
            Assert.assertEquals("Should've read 3, instead we read: " + i, 3, i);
        }

        // now read from the beginning
        tailer.toStart();

        for (int j = 0; j <= 3; j++) {
            try (DocumentContext dc = tailer.readingDocument()) {
                assertTrue(dc.isPresent());
                int i = dc.wire().read(() -> "msg").int32();
                Assert.assertEquals(j++, i);
            }
        }
    }


    @Test
    public void missingCyclesToEndTest() throws InterruptedException {
        String path = OS.TARGET + "/missingCyclesToEndTest-" + System.nanoTime();
        IOTools.shallowDeleteDirWithFiles(path);

        RollingChronicleQueue queue = SingleChronicleQueueBuilder.binary(path)
                .rollCycle(RollCycles.TEST_SECONDLY)
                .build();

        final ExcerptAppender appender = queue.acquireAppender();

        appender.writeDocument(wire -> wire.write(() -> "msg").int32(1));
        // Rolls one or two cycles ahead.
        Thread.sleep(1100);
        appender.writeDocument(wire -> wire.write(() -> "msg").int32(2));

        final ExcerptTailer tailer = queue.createTailer().toEnd();

        try (DocumentContext dc = tailer.readingDocument()) {
            assertFalse("We should be at the end of the queue. Instead we read: " + String.valueOf(dc.wire().read(() -> "msg").int32()), dc.isPresent());
        }

        // Roll another cycle or two.
        Thread.sleep(1100);
        appender.writeDocument(wire -> wire.write(() -> "msg").int32(3));

        try (DocumentContext dc = tailer.readingDocument()) {
            assertTrue("Should be able to read next entry! Instead NoDocumentContext.", dc.isPresent());
            int i = dc.wire().read(() -> "msg").int32();
            Assert.assertEquals("Should've read 3, instead we read: " + i, 3, i);
        }

        // now read from the beginning
        tailer.toStart();

        for (int j = 0; j <= 3; j++) {
            try (DocumentContext dc = tailer.readingDocument()) {
                assertTrue(dc.isPresent());
                int i = dc.wire().read(() -> "msg").int32();
                Assert.assertEquals(j++, i);
            }
        }
    }


    @Test
    public void toEndTest() {
        String baseDir = OS.TARGET + "/toEndTest-" + System.nanoTime();
        System.out.println(baseDir);
        IOTools.shallowDeleteDirWithFiles(baseDir);
        List<Integer> results = new ArrayList<>();
        RollingChronicleQueue queue = SingleChronicleQueueBuilder.binary(baseDir)
                .indexCount(8)
                .indexSpacing(1)
                .build();

        checkOneFile(baseDir);
        ExcerptAppender appender = queue.acquireAppender();
        checkOneFile(baseDir);

        for (int i = 0; i < 10; i++) {
            final int j = i;
            appender.writeDocument(wire -> wire.write(() -> "msg").int32(j));
        }

        checkOneFile(baseDir);

        ExcerptTailer tailer = queue.createTailer();
        checkOneFile(baseDir);

        ExcerptTailer atEnd = tailer.toEnd();
        assertEquals(10, queue.rollCycle().toSequenceNumber(atEnd.index()));
        checkOneFile(baseDir);
        fillResults(atEnd, results);
        checkOneFile(baseDir);
        assertEquals(0, results.size());

        tailer.toStart();
        checkOneFile(baseDir);
        fillResults(tailer, results);
        assertEquals(10, results.size());
        checkOneFile(baseDir);

        try {
            IOTools.shallowDeleteDirWithFiles(baseDir);
        } catch (Exception e) {
            e.printStackTrace();
        }
    }

    @Test
    public void toEndBeforeWriteTest() {
        String baseDir = OS.TARGET + "/toEndBeforeWriteTest";
        IOTools.shallowDeleteDirWithFiles(baseDir);

        ChronicleQueue queue = SingleChronicleQueueBuilder.binary(baseDir).build();
        checkOneFile(baseDir);

        // if this appender isn't created, the tailer toEnd doesn't cause a roll.
        ExcerptAppender appender = queue.acquireAppender();
        checkOneFile(baseDir);

        ExcerptTailer tailer = queue.createTailer();
        checkOneFile(baseDir);

        ExcerptTailer tailer2 = queue.createTailer();
        checkOneFile(baseDir);

        tailer.toEnd();
        checkOneFile(baseDir);

        tailer2.toEnd();
        checkOneFile(baseDir);

        /*for (int i = 0; i < 10; i++) {
            final int j = i;
            appender.writeDocument(wire -> wire.write(() -> "msg").int32(j));
        }*/
        IOTools.shallowDeleteDirWithFiles(baseDir);
    }

    private void checkOneFile(String baseDir) {
        String[] files = new File(baseDir).list();

        if (files == null || files.length == 0)
            return;

        if (files.length == 1)
            assertTrue(files[0], files[0].startsWith("2"));
        else
            fail("Too many files " + Arrays.toString(files));
    }

    @NotNull
    private List<Integer> fillResults(ExcerptTailer tailer, List<Integer> results) {
        for (int i = 0; i < 10; i++) {

            try (DocumentContext documentContext = tailer.readingDocument()) {
                if (!documentContext.isPresent())
                    break;
                results.add(documentContext.wire().read(() -> "msg").int32());
            }

        }
        return results;
    }
}<|MERGE_RESOLUTION|>--- conflicted
+++ resolved
@@ -26,14 +26,7 @@
 import net.openhft.chronicle.queue.impl.RollingChronicleQueue;
 import net.openhft.chronicle.wire.DocumentContext;
 import org.jetbrains.annotations.NotNull;
-<<<<<<< HEAD
-import org.junit.After;
-import org.junit.Assert;
-import org.junit.Before;
-import org.junit.Test;
-=======
 import org.junit.*;
->>>>>>> aa696d0e
 
 import java.io.File;
 import java.util.ArrayList;
@@ -41,11 +34,7 @@
 import java.util.List;
 
 import static junit.framework.Assert.assertEquals;
-<<<<<<< HEAD
-import static junit.framework.TestCase.assertFalse;
-=======
 import static org.junit.Assert.assertFalse;
->>>>>>> aa696d0e
 import static org.junit.Assert.assertTrue;
 import static org.junit.Assert.fail;
 
@@ -66,51 +55,6 @@
     }
 
     @Ignore("fix https://github.com/OpenHFT/Chronicle-Queue/pull/280")
-    @Test
-    public void missingCyclesToEndTest() throws InterruptedException {
-        String path = OS.TARGET + "/missingCyclesToEndTest-" + System.nanoTime();
-        IOTools.shallowDeleteDirWithFiles(path);
-
-        RollingChronicleQueue queue = SingleChronicleQueueBuilder.binary(path)
-                .rollCycle(RollCycles.TEST_SECONDLY)
-                .build();
-
-        final ExcerptAppender appender = queue.acquireAppender();
-
-        appender.writeDocument(wire -> wire.write(() -> "msg").int32(1));
-        // Rolls one or two cycles ahead.
-        Thread.sleep(1100);
-        appender.writeDocument(wire -> wire.write(() -> "msg").int32(2));
-
-        final ExcerptTailer tailer = queue.createTailer().toEnd();
-
-        try (DocumentContext dc = tailer.readingDocument()) {
-            assertFalse("We should be at the end of the queue. Instead we read: " + String.valueOf(dc.wire().read(() -> "msg").int32()), dc.isPresent());
-        }
-
-        // Roll another cycle or two.
-        Thread.sleep(1100);
-        appender.writeDocument(wire -> wire.write(() -> "msg").int32(3));
-
-        try (DocumentContext dc = tailer.readingDocument()) {
-            assertTrue("Should be able to read next entry! Instead NoDocumentContext.", dc.isPresent());
-            int i = dc.wire().read(() -> "msg").int32();
-            Assert.assertEquals("Should've read 3, instead we read: " + i, 3, i);
-        }
-
-        // now read from the beginning
-        tailer.toStart();
-
-        for (int j = 0; j <= 3; j++) {
-            try (DocumentContext dc = tailer.readingDocument()) {
-                assertTrue(dc.isPresent());
-                int i = dc.wire().read(() -> "msg").int32();
-                Assert.assertEquals(j++, i);
-            }
-        }
-    }
-
-
     @Test
     public void missingCyclesToEndTest() throws InterruptedException {
         String path = OS.TARGET + "/missingCyclesToEndTest-" + System.nanoTime();
