--- conflicted
+++ resolved
@@ -866,12 +866,7 @@
                     next = next0(includeMetaData);
 
                 if (context.present(next)) {
-<<<<<<< HEAD
-                    assert wire().startUse();
-                //    context.start();
-=======
                     context.start();
->>>>>>> fd69ac1c
                     return context;
                 }
                 RollCycle rollCycle = queue.rollCycle();
@@ -1579,11 +1574,6 @@
                 return this.present = present;
             }
 
-            public void start() {
-                this.start = wire().bytes().readPosition();
-                assert wire().startUse();
-            }
-
             public void wire(@Nullable AbstractWire wire) {
 
                 AbstractWire oldWire = this.wire;
@@ -1593,6 +1583,5 @@
                     oldWire.bytes().release();
             }
         }
-
     }
 }
